{
  "version": "0.0.0-development",
  "license": "MIT",
  "main": "dist/index.js",
  "typings": "dist/index.d.ts",
  "files": [
    "dist",
    "src"
  ],
  "engines": {
    "node": ">=14"
  },
  "scripts": {
    "start": "tsdx watch",
    "build": "tsdx build",
    "test": "tsdx test --coverage",
    "test:watch": "tsdx test --watch",
    "lint": "tsdx lint",
    "watch": "tsdx watch",
    "prepare": "tsdx build",
    "size": "size-limit",
    "analyze": "size-limit --why",
    "semantic-release": "semantic-release"
  },
  "peerDependencies": {},
  "husky": {
    "hooks": {
      "pre-commit": "tsdx lint"
    }
  },
  "name": "sourced-repo-dynamodb",
  "author": "Jay Wolfe",
  "module": "dist/sourced-repo-dynamodb.esm.js",
  "size-limit": [
    {
      "path": "dist/sourced-repo-dynamodb.cjs.production.min.js",
      "limit": "70 KB"
    },
    {
      "path": "dist/sourced-repo-dynamodb.esm.js",
      "limit": "20 KB"
    }
  ],
  "dependencies": {
    "@aws-sdk/client-dynamodb": "^3.36.1",
    "@aws-sdk/lib-dynamodb": "^3.36.1",
<<<<<<< HEAD
    "debug": "^4.3.3",
    "sourced": "^4.0.6"
=======
    "sourced": "^4.0.3"
>>>>>>> 3d437784
  },
  "devDependencies": {
    "@size-limit/preset-small-lib": "^6.0.1",
    "@types/debug": "^4.1.7",
    "@types/jest": "^27.0.2",
    "@types/node": "^16.10.3",
    "@typescript-eslint/eslint-plugin": "^4.33.0",
    "@typescript-eslint/parser": "^4.33.0",
    "eslint": "^8.0.0",
    "eslint-config-prettier": "^8.3.0",
    "eslint-plugin-prettier": "^4.0.0",
    "husky": "^8.0.1",
    "jest": "^27.2.5",
    "prettier": "^2.4.1",
    "semantic-release": "^19.0.3",
    "size-limit": "^6.0.1",
    "ts-jest": "^27.0.5",
    "tsdx": "^0.14.1",
    "tslib": "^2.3.1",
    "typescript": "^4.7.4"
  },
  "repository": {
    "type": "git",
    "url": "https://github.com/wolfejw86/sourced-repo-dynamodb.git"
  }
}<|MERGE_RESOLUTION|>--- conflicted
+++ resolved
@@ -44,12 +44,7 @@
   "dependencies": {
     "@aws-sdk/client-dynamodb": "^3.36.1",
     "@aws-sdk/lib-dynamodb": "^3.36.1",
-<<<<<<< HEAD
-    "debug": "^4.3.3",
     "sourced": "^4.0.6"
-=======
-    "sourced": "^4.0.3"
->>>>>>> 3d437784
   },
   "devDependencies": {
     "@size-limit/preset-small-lib": "^6.0.1",
